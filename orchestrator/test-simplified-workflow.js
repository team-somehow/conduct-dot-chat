#!/usr/bin/env node

/**
 * Test script for the thank you NFT workflow
 *
 * Tests the main use case: "Can you send a thank you nft to [address] for attending eth global prague"
 */

const fetch = require("node-fetch");

const ORCHESTRATOR_URL = "http://localhost:8080";

async function testThankYouNFT() {
  console.log("🎉 Testing Thank You NFT Workflow\n");

  try {
    // Test: Create and execute thank you NFT workflow
    console.log("📝 Creating thank you NFT workflow...");
    const createResponse = await fetch(`${ORCHESTRATOR_URL}/workflows/create`, {
      method: "POST",
      headers: { "Content-Type": "application/json" },
      body: JSON.stringify({
        prompt:
          // "Create an nft collection with the theme Somehow and send it to the address 0x742d35Cc6634C0532925a3b8D4C9db96590b5c8e",
<<<<<<< HEAD
          "Create an NFT collection with the theme 'Chaos in the underworld' and send it to the address 0xDe2480fe2ba5Af11fC44DBA0e8c11837C64D19D4. Do 1 mint.",
=======
          // "Create an NFT collection with the theme 'Chaos in the underworld' and send it to the address 0x742d35Cc6634C0532925a3b8D4C9db96590b5c8e. Do 1 mint.",
          "Invest 10 LINK in aave",
>>>>>>> 6c5f9e89
      }),
    });

    if (!createResponse.ok) {
      throw new Error(
        `Create failed: ${createResponse.status} ${createResponse.statusText}`
      );
    }

    const createResult = await createResponse.json();
    console.log("✅ Workflow created successfully!");
    console.log(`   Workflow ID: ${createResult.workflow.workflowId}`);
    console.log(`   Name: ${createResult.workflow.name}`);
    console.log(`   Steps: ${createResult.workflow.steps.length}`);
    console.log(
      `   Pipeline: ${createResult.workflow.steps
        .map((s) => s.agentName)
        .join(" → ")}\n`
    );

    // Execute the workflow
    console.log("🚀 Executing workflow...");
    const executeResponse = await fetch(
      `${ORCHESTRATOR_URL}/workflows/execute`,
      {
        method: "POST",
        headers: { "Content-Type": "application/json" },
        body: JSON.stringify({
          workflowId: createResult.workflow.workflowId,
        }),
      }
    );

    if (!executeResponse.ok) {
      throw new Error(
        `Execute failed: ${executeResponse.status} ${executeResponse.statusText}`
      );
    }

    const executeResult = await executeResponse.json();
    console.log("✅ Workflow execution completed!");
    console.log(`   Execution ID: ${executeResult.execution.executionId}`);
    console.log(`   Status: ${executeResult.execution.status}`);

    if (executeResult.execution.status === "completed") {
      console.log(
        `   Duration: ${Math.round(
          (executeResult.execution.completedAt -
            executeResult.execution.startedAt) /
            1000
        )}s\n`
      );

      // Show the natural language summary
      console.log("📋 Natural Language Summary:");
      console.log("=".repeat(50));
      console.log(executeResult.summary);
      console.log("=".repeat(50));

      // Note: Summary is now included directly in the execution response
      console.log("\n✅ Summary included in execution response!");
    } else if (executeResult.execution.status === "failed") {
      console.log("❌ Workflow failed!");
      console.log(`   Error: ${executeResult.execution.error}`);

      // Still show summary for failed executions
      if (executeResult.summary) {
        console.log("\n📋 Failure Summary:");
        console.log("=".repeat(50));
        console.log(executeResult.summary);
        console.log("=".repeat(50));
      }
    }
  } catch (error) {
    console.error("❌ Test failed:", error.message);
    process.exit(1);
  }
}

// Main execution
async function main() {
  console.log("🚀 MAHA Orchestrator - Thank You NFT Test\n");

  // Check if orchestrator is running
  try {
    const healthResponse = await fetch(`${ORCHESTRATOR_URL}/health`);
    if (!healthResponse.ok) {
      throw new Error("Orchestrator not responding");
    }
    console.log("✅ Orchestrator is running\n");
  } catch (error) {
    console.error(
      "❌ Cannot connect to orchestrator. Make sure it's running on port 8080"
    );
    process.exit(1);
  }

  await testThankYouNFT();

  console.log("\n🎉 Thank you NFT test completed!");
}

if (require.main === module) {
  main().catch(console.error);
}

module.exports = { testThankYouNFT };<|MERGE_RESOLUTION|>--- conflicted
+++ resolved
@@ -22,12 +22,8 @@
       body: JSON.stringify({
         prompt:
           // "Create an nft collection with the theme Somehow and send it to the address 0x742d35Cc6634C0532925a3b8D4C9db96590b5c8e",
-<<<<<<< HEAD
-          "Create an NFT collection with the theme 'Chaos in the underworld' and send it to the address 0xDe2480fe2ba5Af11fC44DBA0e8c11837C64D19D4. Do 1 mint.",
-=======
           // "Create an NFT collection with the theme 'Chaos in the underworld' and send it to the address 0x742d35Cc6634C0532925a3b8D4C9db96590b5c8e. Do 1 mint.",
           "Invest 10 LINK in aave",
->>>>>>> 6c5f9e89
       }),
     });
 
